"""
Copyright (c) Facebook, Inc. and its affiliates.
This source code is licensed under the MIT license found in the
LICENSE file in the root directory of this source tree.
"""

from functools import partial
from typing import Any, TypedDict, cast

import ll
import ll.typecheck as tc
import torch
import torch.nn as nn
from jmppeft.modules.torch_scatter_polyfill import segment_coo
from ll.typecheck import Float, tassert
from torch_geometric.data.data import BaseData
from typing_extensions import override

from ...modules.dist_lora import AdapterOutput, DLoraConfig
from ...modules.dist_lora.gemnet import DLoraOutputBlock
from ...modules.lora import LoraConfig
from ...modules.scaling import ScaleFactor
from ...modules.scaling.compat import load_scales_compat
from ...utils.goc_graph import Graph, graphs_from_batch
from ...utils.gradient_checkpointing import GradientCheckpointingConfig, checkpoint
from .bases import Bases, BasesOutput
from .config import BackboneConfig, BasesConfig
from .interaction_indices import get_mixed_triplets, get_quadruplets, get_triplets
from .layers.atom_update_block import OutputBlock
from .layers.base_layers import Dense, ResidualLayer
from .layers.force_scaler import ForceScaler
from .layers.interaction_block import InteractionBlock
from .utils import (
    get_angle,
    get_edge_id,
    get_inner_idx,
    inner_product_clamped,
    repeat_blocks,
)


class GOCBackboneOutput(TypedDict):
    idx_s: torch.Tensor
    idx_t: torch.Tensor
    V_st: torch.Tensor
    D_st: torch.Tensor

    energy: torch.Tensor
    forces: torch.Tensor


class FinalMLP(nn.Module):
    def __init__(
        self,
        *,
        emb_size: int,
        num_blocks: int,
        num_global_out_layers: int,
        activation: str | None = None,
        dropout: float | None = None,
        lora: LoraConfig,
    ):
        super().__init__()

        self.in_features = emb_size * (num_blocks + 1)

        out_mlp = [
            Dense(
                self.in_features,
                emb_size,
                activation=activation,
                dropout=dropout,
                lora=lora("out_mlp_0_dense"),
            )
        ]
        out_mlp += [
            ResidualLayer(
                emb_size,
                activation=activation,
                dropout=dropout,
                lora=lora(f"out_mlp_res_{i}"),
            )
            for i in range(num_global_out_layers)
        ]
        self.out_mlp = nn.Sequential(*out_mlp)

    def forward(
        self,
        x: Float[torch.Tensor, "... d"],
    ) -> torch.Tensor:
        return self.out_mlp(x)


class _PatchedScaleFactor(nn.Module):
    scale_factor: tc.Float[torch.Tensor, ""]

    def __init__(self, original: ScaleFactor):
        super().__init__()

        if original.dim_size is None:
            raise ValueError("dim_size must be set.")
        self.dim_size = original.dim_size

        self.register_buffer("scale_factor", torch.tensor(0.0))
        self.ln = nn.LayerNorm(self.dim_size)

    @override
    def forward(
        self,
        x: torch.Tensor,
        *,
        ref: torch.Tensor | None = None,
    ):
        assert self.scale_factor != 0.0, "Must be fitted."
        assert (
            x.shape[-1] == self.dim_size
        ), f"Expected {self.dim_size} but got {x.shape[-1]=}"

        x = self.ln(x)
        x = x * self.scale_factor

        return x


def _patch_scale_factors(module: nn.Module):
    for name, child in module.named_children():
        match child:
            case ScaleFactor():
                setattr(module, name, _PatchedScaleFactor(child))
            case _:
                _patch_scale_factors(child)


class GemNetOCBackbone(nn.Module):
    """
    Arguments
    ---------
    num_atoms (int): Unused argument
    bond_feat_dim (int): Unused argument
    num_targets: int
        Number of prediction targets.

    num_spherical: int
        Controls maximum frequency.
    num_radial: int
        Controls maximum frequency.
    num_blocks: int
        Number of building blocks to be stacked.

    emb_size_atom: int
        Embedding size of the atoms.
    emb_size_edge: int
        Embedding size of the edges.
    emb_size_trip_in: int
        (Down-projected) embedding size of the quadruplet edge embeddings
        before the bilinear layer.
    emb_size_trip_out: int
        (Down-projected) embedding size of the quadruplet edge embeddings
        after the bilinear layer.
    emb_size_quad_in: int
        (Down-projected) embedding size of the quadruplet edge embeddings
        before the bilinear layer.
    emb_size_quad_out: int
        (Down-projected) embedding size of the quadruplet edge embeddings
        after the bilinear layer.
    emb_size_aint_in: int
        Embedding size in the atom interaction before the bilinear layer.
    emb_size_aint_out: int
        Embedding size in the atom interaction after the bilinear layer.
    emb_size_rbf: int
        Embedding size of the radial basis transformation.
    emb_size_cbf: int
        Embedding size of the circular basis transformation (one angle).
    emb_size_sbf: int
        Embedding size of the spherical basis transformation (two angles).

    num_before_skip: int
        Number of residual blocks before the first skip connection.
    num_after_skip: int
        Number of residual blocks after the first skip connection.
    num_concat: int
        Number of residual blocks after the concatenation.
    num_atom: int
        Number of residual blocks in the atom embedding blocks.
    num_output_afteratom: int
        Number of residual blocks in the output blocks
        after adding the atom embedding.
    num_atom_emb_layers: int
        Number of residual blocks for transforming atom embeddings.
    num_global_out_layers: int
        Number of final residual blocks before the output.

    regress_forces: bool
        Whether to predict forces. Default: True
    direct_forces: bool
        If True predict forces based on aggregation of interatomic directions.
        If False predict forces based on negative gradient of energy potential.
    use_pbc: bool
        Whether to use periodic boundary conditions.
    scale_backprop_forces: bool
        Whether to scale up the energy and then scales down the forces
        to prevent NaNs and infs in backpropagated forces.

    rbf: dict
        Name and hyperparameters of the radial basis function.
    rbf_spherical: dict
        Name and hyperparameters of the radial basis function used as part of the
        circular and spherical bases.
        Optional. Uses rbf per default.
    envelope: dict
        Name and hyperparameters of the envelope function.
    cbf: dict
        Name and hyperparameters of the circular basis function.
    sbf: dict
        Name and hyperparameters of the spherical basis function.
    extensive: bool
        Whether the output should be extensive (proportional to the number of atoms)
    forces_coupled: bool
        If True, enforce that |F_st| = |F_ts|. No effect if direct_forces is False.
    output_init: str
        Initialization method for the final dense layer.
    activation: str
        Name of the activation function.
    scale_file: str
        Path to the pytorch file containing the scaling factors.

    quad_interaction: bool
        Whether to use quadruplet interactions (with dihedral angles)
    atom_edge_interaction: bool
        Whether to use atom-to-edge interactions
    edge_atom_interaction: bool
        Whether to use edge-to-atom interactions
    atom_interaction: bool
        Whether to use atom-to-atom interactions

    scale_basis: bool
        Whether to use a scaling layer in the raw basis function for better
        numerical stability.
    qint_tags: list
        Which atom tags to use quadruplet interactions for.
        0=sub-surface bulk, 1=surface, 2=adsorbate atoms.
    """

    qint_tags: torch.Tensor

    def __init__(
        self,
        config: BackboneConfig,
        *,
        num_targets: int,
        num_spherical: int,
        num_radial: int,
        num_blocks: int,
        emb_size_atom: int,
        emb_size_edge: int,
        emb_size_trip_in: int,
        emb_size_trip_out: int,
        emb_size_quad_in: int,
        emb_size_quad_out: int,
        emb_size_aint_in: int,
        emb_size_aint_out: int,
        emb_size_rbf: int,
        emb_size_cbf: int,
        emb_size_sbf: int,
        num_before_skip: int,
        num_after_skip: int,
        num_concat: int,
        num_atom: int,
        num_output_afteratom: int,
        num_atom_emb_layers: int = 0,
        num_global_out_layers: int = 2,
        regress_energy: bool = True,
        regress_forces: bool = True,
        direct_forces: bool = False,
        use_pbc: bool = True,
        scale_backprop_forces: bool = False,
        rbf: dict = {"name": "gaussian"},
        rbf_spherical: dict | None = None,
        envelope: dict = {"name": "polynomial", "exponent": 5},
        cbf: dict = {"name": "spherical_harmonics"},
        sbf: dict = {"name": "spherical_harmonics"},
        extensive: bool = True,
        forces_coupled: bool = False,
        activation: str = "silu",
        quad_interaction: bool = False,
        atom_edge_interaction: bool = False,
        edge_atom_interaction: bool = False,
        atom_interaction: bool = False,
        scale_basis: bool = False,
        qint_tags: list = [0, 1, 2],
        num_elements: int = 120,
        otf_graph: bool = False,
        scale_file: str | None = None,
        absolute_rbf_cutoff: float | None = None,
        lora: LoraConfig = LoraConfig.disabled(),
        gradient_checkpointing: GradientCheckpointingConfig | None = None,
        dlora: DLoraConfig | None = None,
        **kwargs,
    ):
        super().__init__()

        self.shared_parameters: list[tuple[nn.Parameter, int]] = []

        print("Unrecognized arguments: ", kwargs.keys())

        self.config = config
        self.gradient_checkpointing = gradient_checkpointing
        self.dlora = dlora

        self.num_targets = num_targets
        assert num_blocks > 0
        self.num_blocks = num_blocks
        self.extensive = extensive
        self.num_elements = num_elements

        self.atom_edge_interaction = atom_edge_interaction
        self.edge_atom_interaction = edge_atom_interaction
        self.atom_interaction = atom_interaction
        self.quad_interaction = quad_interaction
        self.otf_graph = otf_graph

        self.register_buffer("qint_tags", torch.tensor(qint_tags), persistent=False)

        if not rbf_spherical:
            rbf_spherical = rbf

        self.use_pbc = use_pbc

        self.direct_forces = direct_forces
        self.forces_coupled = forces_coupled
        self.regress_forces = regress_forces
        self.regress_energy = regress_energy
        self.force_scaler = ForceScaler(enabled=scale_backprop_forces)

        self.bases = Bases(
            BasesConfig.from_backbone_config(self.config),
            lora=lora("bases"),
        )
        if not self.config.unique_basis_per_layer:
            self.shared_parameters.extend(self.bases.shared_parameters)
        else:
            self.per_layer_bases = ll.nn.TypedModuleList(
                [
                    Bases(
                        BasesConfig.from_backbone_config(self.config),
                        lora=lora("per_layer_bases"),
                    )
                    for _ in range(self.num_blocks)
                ]
            )

        # Embedding blocks
        # self.atom_emb = AtomEmbedding(emb_size_atom, num_elements)
        # self.edge_emb = EdgeEmbedding(
        #     emb_size_atom, num_radial, emb_size_edge, activation=activation
        # )

        # Interaction Blocks
        int_blocks = []
        for idx in range(num_blocks):
            int_blocks.append(
                InteractionBlock(
                    emb_size_atom=emb_size_atom,
                    emb_size_edge=emb_size_edge,
                    emb_size_trip_in=emb_size_trip_in,
                    emb_size_trip_out=emb_size_trip_out,
                    emb_size_quad_in=emb_size_quad_in,
                    emb_size_quad_out=emb_size_quad_out,
                    emb_size_a2a_in=emb_size_aint_in,
                    emb_size_a2a_out=emb_size_aint_out,
                    emb_size_rbf=emb_size_rbf,
                    emb_size_cbf=emb_size_cbf,
                    emb_size_sbf=emb_size_sbf,
                    num_before_skip=num_before_skip,
                    num_after_skip=num_after_skip,
                    num_concat=num_concat,
                    num_atom=num_atom,
                    num_atom_emb_layers=num_atom_emb_layers,
                    quad_interaction=quad_interaction,
                    atom_edge_interaction=atom_edge_interaction,
                    edge_atom_interaction=edge_atom_interaction,
                    atom_interaction=atom_interaction,
                    activation=activation,
                    dropout=self.config.dropout,
                    lora=lora(f"int_blocks_{idx}"),
                )
            )
        self.int_blocks = nn.ModuleList(int_blocks)
        out_blocks = []
        for idx in range(num_blocks + 1):
            out_block_cls = OutputBlock
            if self.dlora is not None:
                out_block_cls = partial(DLoraOutputBlock, dlora=self.dlora)
            out_blocks.append(
                out_block_cls(
                    emb_size_atom=emb_size_atom,
                    emb_size_edge=emb_size_edge,
                    emb_size_rbf=emb_size_rbf,
                    nHidden=num_atom,
                    nHidden_afteratom=num_output_afteratom,
                    activation=activation,
                    direct_forces=direct_forces,
                    edge_dropout=self.config.edge_dropout,
                    dropout=self.config.dropout,
                    lora=lora(f"out_blocks_{idx}"),
                )
            )
        self.out_blocks = nn.ModuleList(out_blocks)

        if self.config.ln_per_layer:
            self.h_lns = ll.nn.TypedModuleList(
                [nn.LayerNorm(emb_size_atom) for _ in range(len(int_blocks))]
            )
            self.m_lns = ll.nn.TypedModuleList(
                [nn.LayerNorm(emb_size_edge) for _ in range(len(int_blocks))]
            )

        # out_mlp_E = [
        #     Dense(
        #         emb_size_atom * (num_blocks + 1),
        #         emb_size_atom,
        #         activation=activation,
        #     )
        # ]
        # out_mlp_E += [
        #     ResidualLayer(
        #         emb_size_atom,
        #         activation=activation,
        #     )
        #     for _ in range(num_global_out_layers)
        # ]
        # self.out_mlp_E = nn.Sequential(*out_mlp_E)
        self.out_mlp_E = FinalMLP(
            emb_size=emb_size_atom,
            num_blocks=num_blocks,
            num_global_out_layers=num_global_out_layers,
            activation=activation,
            lora=lora("out_mlp_E"),
        )
        if direct_forces:
            # out_mlp_F = [
            #     Dense(
            #         emb_size_edge * (num_blocks + 1),
            #         emb_size_edge,
            #         activation=activation,
            #     )
            # ]
            # out_mlp_F += [
            #     ResidualLayer(
            #         emb_size_edge,
            #         activation=activation,
            #     )
            #     for _ in range(num_global_out_layers)
            # ]
            # self.out_mlp_F = nn.Sequential(*out_mlp_F)
            self.out_mlp_F = FinalMLP(
                emb_size=emb_size_edge,
                num_blocks=num_blocks,
                num_global_out_layers=num_global_out_layers,
                activation=activation,
                dropout=self.config.dropout,
                lora=lora("out_mlp_F"),
            )

        load_scales_compat(self, scale_file)

        if self.config.scale_factor_to_ln:
            _patch_scale_factors(self)

    def calculate_quad_angles(
        self,
        V_st,
        V_qint_st,
        quad_idx,
    ):
        """Calculate angles for quadruplet-based message passing.

        Arguments
        ---------
        V_st: Tensor, shape = (nAtoms, 3)
            Normalized directions from s to t
        V_qint_st: Tensor, shape = (nAtoms, 3)
            Normalized directions from s to t for the quadruplet
            interaction graph
        quad_idx: dict of torch.Tensor
            Indices relevant for quadruplet interactions.

        Returns
        -------
        cosφ_cab: Tensor, shape = (num_triplets_inint,)
            Cosine of angle between atoms c -> a <- b.
        cosφ_abd: Tensor, shape = (num_triplets_qint,)
            Cosine of angle between atoms a -> b -> d.
        angle_cabd: Tensor, shape = (num_quadruplets,)
            Dihedral angle between atoms c <- a-b -> d.
        """
        # ---------------------------------- d -> b -> a ---------------------------------- #
        V_ba = V_qint_st[quad_idx["triplet_in"]["out"]]
        # (num_triplets_qint, 3)
        V_db = V_st[quad_idx["triplet_in"]["in"]]
        # (num_triplets_qint, 3)
        cosφ_abd = inner_product_clamped(V_ba, V_db)
        # (num_triplets_qint,)

        # Project for calculating dihedral angle
        # Cross product is the same as projection, just 90° rotated
        V_db_cross = torch.cross(V_db, V_ba, dim=-1)  # a - b -| d
        V_db_cross = V_db_cross[quad_idx["trip_in_to_quad"]]
        # (num_quadruplets,)

        # --------------------------------- c -> a <- b ---------------------------------- #
        V_ca = V_st[quad_idx["triplet_out"]["out"]]  # (num_triplets_in, 3)
        V_ba = V_qint_st[quad_idx["triplet_out"]["in"]]  # (num_triplets_in, 3)
        cosφ_cab = inner_product_clamped(V_ca, V_ba)  # (n4Triplets,)

        # Project for calculating dihedral angle
        # Cross product is the same as projection, just 90° rotated
        V_ca_cross = torch.cross(V_ca, V_ba, dim=-1)  # c |- a - b
        V_ca_cross = V_ca_cross[quad_idx["trip_out_to_quad"]]
        # (num_quadruplets,)

        # -------------------------------- c -> a - b <- d -------------------------------- #
        half_angle_cabd = get_angle(V_ca_cross, V_db_cross)
        # (num_quadruplets,)
        angle_cabd = half_angle_cabd
        # Ignore parity and just use the half angle.

        return cosφ_cab, cosφ_abd, angle_cabd

    def select_symmetric_edges(self, tensor, mask, reorder_idx, opposite_neg):
        """Use a mask to remove values of removed edges and then
        duplicate the values for the correct edge direction.

        Arguments
        ---------
        tensor: torch.Tensor
            Values to symmetrize for the new tensor.
        mask: torch.Tensor
            Mask defining which edges go in the correct direction.
        reorder_idx: torch.Tensor
            Indices defining how to reorder the tensor values after
            concatenating the edge values of both directions.
        opposite_neg: bool
            Whether the edge in the opposite direction should use the
            negative tensor value.

        Returns
        -------
        tensor_ordered: torch.Tensor
            A tensor with symmetrized values.
        """
        # Mask out counter-edges
        tensor_directed = tensor[mask]
        # Concatenate counter-edges after normal edges
        sign = 1 - 2 * opposite_neg
        tensor_cat = torch.cat([tensor_directed, sign * tensor_directed])
        # Reorder everything so the edges of every image are consecutive
        tensor_ordered = tensor_cat[reorder_idx]
        return tensor_ordered

    def symmetrize_edges(
        self,
        graph,
        batch_idx,
    ):
        """
        Symmetrize edges to ensure existence of counter-directional edges.

        Some edges are only present in one direction in the data,
        since every atom has a maximum number of neighbors.
        We only use i->j edges here. So we lose some j->i edges
        and add others by making it symmetric.
        """
        num_atoms = batch_idx.shape[0]
        new_graph = {}

        # Generate mask
        mask_sep_atoms = graph["edge_index"][0] < graph["edge_index"][1]
        # Distinguish edges between the same (periodic) atom by ordering the cells
        cell_earlier = (
            (graph["cell_offset"][:, 0] < 0)
            | ((graph["cell_offset"][:, 0] == 0) & (graph["cell_offset"][:, 1] < 0))
            | (
                (graph["cell_offset"][:, 0] == 0)
                & (graph["cell_offset"][:, 1] == 0)
                & (graph["cell_offset"][:, 2] < 0)
            )
        )
        mask_same_atoms = graph["edge_index"][0] == graph["edge_index"][1]
        mask_same_atoms &= cell_earlier
        mask = mask_sep_atoms | mask_same_atoms

        # Mask out counter-edges
        edge_index_directed = graph["edge_index"][mask[None, :].expand(2, -1)].view(
            2, -1
        )

        # Concatenate counter-edges after normal edges
        edge_index_cat = torch.cat(
            [edge_index_directed, edge_index_directed.flip(0)],
            dim=1,
        )

        # Count remaining edges per image
        batch_edge = torch.repeat_interleave(
            torch.arange(
                graph["num_neighbors"].size(0),
                device=graph["edge_index"].device,
            ),
            graph["num_neighbors"],
        )
        batch_edge = batch_edge[mask]
        # segment_coo assumes sorted batch_edge
        # Factor 2 since this is only one half of the edges
        ones = batch_edge.new_ones(1).expand_as(batch_edge)
        new_graph["num_neighbors"] = 2 * segment_coo(
            ones, batch_edge, dim_size=graph["num_neighbors"].size(0)
        )

        # Create indexing array
        edge_reorder_idx = repeat_blocks(
            torch.div(new_graph["num_neighbors"], 2, rounding_mode="floor"),
            repeats=2,
            continuous_indexing=True,
            repeat_inc=edge_index_directed.size(1),
        )

        # Reorder everything so the edges of every image are consecutive
        new_graph["edge_index"] = edge_index_cat[:, edge_reorder_idx]
        new_graph["cell_offset"] = self.select_symmetric_edges(
            graph["cell_offset"], mask, edge_reorder_idx, True
        )
        new_graph["distance"] = self.select_symmetric_edges(
            graph["distance"], mask, edge_reorder_idx, False
        )
        new_graph["vector"] = self.select_symmetric_edges(
            graph["vector"], mask, edge_reorder_idx, True
        )

        # Indices for swapping c->a and a->c (for symmetric MP)
        # To obtain these efficiently and without any index assumptions,
        # we get order the counter-edge IDs and then
        # map this order back to the edge IDs.
        # Double argsort gives the desired mapping
        # from the ordered tensor to the original tensor.
        edge_ids = get_edge_id(
            new_graph["edge_index"], new_graph["cell_offset"], num_atoms
        )
        order_edge_ids = torch.argsort(edge_ids)
        inv_order_edge_ids = torch.argsort(order_edge_ids)
        edge_ids_counter = get_edge_id(
            new_graph["edge_index"].flip(0),
            -new_graph["cell_offset"],
            num_atoms,
        )
        order_edge_ids_counter = torch.argsort(edge_ids_counter)
        id_swap = order_edge_ids_counter[inv_order_edge_ids]

        return new_graph, id_swap

    def get_graphs_and_indices(self, data):
        """ "Generate embedding and interaction graphs and indices."""
        num_atoms = data.atomic_numbers.size(0)
        assert (
            self.atom_edge_interaction
            and self.edge_atom_interaction
            and self.atom_interaction
            and self.quad_interaction
        ), "Only the full interaction graph (ae + ea + a + q) is supported."

        graphs = graphs_from_batch(data)
        a2a_graph = graphs["a2a"]
        a2ee2a_graph = graphs["a2ee2a"]
        main_graph = graphs["main"]
        qint_graph = graphs["qint"]

        # Symmetrize edges for swapping in symmetric message passing
        if True:
            main_graph, id_swap = self.symmetrize_edges(main_graph, data.batch)
        else:
            raise NotImplementedError
            id_swap = main_graph.get("id_swap_edge_index", None)
            if id_swap is None:
                raise ValueError(
                    "Expected id_swap in main_graph for symmetric MP, but it was not found."
                )

        trip_idx_e2e = get_triplets(main_graph, num_atoms=num_atoms)

        # Additional indices for quadruplets
        if self.quad_interaction:
            quad_idx = get_quadruplets(
                main_graph,
                qint_graph,
                num_atoms,
            )
        else:
            quad_idx = {}

        if self.atom_edge_interaction:
            trip_idx_a2e = get_mixed_triplets(
                a2ee2a_graph,
                main_graph,
                num_atoms=num_atoms,
                return_agg_idx=True,
            )
        else:
            trip_idx_a2e = {}
        if self.edge_atom_interaction:
            trip_idx_e2a = get_mixed_triplets(
                main_graph,
                a2ee2a_graph,
                num_atoms=num_atoms,
                return_agg_idx=True,
            )
            # a2ee2a_graph['edge_index'][1] has to be sorted for this
            a2ee2a_graph["target_neighbor_idx"] = get_inner_idx(
                a2ee2a_graph["edge_index"][1], dim_size=num_atoms
            )
        else:
            trip_idx_e2a = {}
        if self.atom_interaction:
            # a2a_graph['edge_index'][1] has to be sorted for this
            a2a_graph["target_neighbor_idx"] = get_inner_idx(
                a2a_graph["edge_index"][1], dim_size=num_atoms
            )

        main_graph = cast(Graph, main_graph)
        return (
            main_graph,
            a2a_graph,
            a2ee2a_graph,
            qint_graph,
            id_swap,
            trip_idx_e2e,
            trip_idx_a2e,
            trip_idx_e2a,
            quad_idx,
        )

    def _process_outblock_outputs(
        self,
        x_E: torch.Tensor | AdapterOutput,
        x_F: torch.Tensor | AdapterOutput | None,
    ):
        # Handle dlora outputs
        if self.dlora is not None:
            if x_E is not None:
                assert isinstance(
                    x_E, AdapterOutput
                ), "DLora output blocks must return AdapterOutput"
                x_E = x_E.reduce(reduction=self.dlora.adapter_reduction)

            if x_F is not None:
                assert isinstance(
                    x_F, AdapterOutput
                ), "DLora output blocks must return AdapterOutput"
                x_F = x_F.reduce(reduction=self.dlora.adapter_reduction)
        else:
            if x_E is not None:
                assert not isinstance(
                    x_E, AdapterOutput
                ), "Regular output blocks must return torch.Tensor"

            if x_F is not None:
                assert not isinstance(
                    x_F, AdapterOutput
                ), "Regular output blocks must return torch.Tensor"

        return x_E, x_F

    def block(
        self,
        i: int,
        data: BaseData,
        idx_t: torch.Tensor,
        h: torch.Tensor,
        m: torch.Tensor,
        bases: BasesOutput,
        main_graph: Graph,
        a2a_graph: Graph,
        a2ee2a_graph: Graph,
        id_swap: torch.Tensor,
        trip_idx_e2e: dict[Any, Any],
        trip_idx_a2e: dict[Any, Any],
        trip_idx_e2a: dict[Any, Any],
        quad_idx: dict[Any, Any],
    ):
        if self.config.ln_per_layer:
            h = self.h_lns[i](h)
            m = self.m_lns[i](m)

        # Interaction block
        h, m = self.int_blocks[i](
            h=h,
            m=m,
            bases_qint=bases.qint,
            bases_e2e=bases.e2e,
            bases_a2e=bases.a2e,
            bases_e2a=bases.e2a,
            basis_a2a_rad=bases.a2a_rad,
            basis_atom_update=bases.atom_update,
            edge_index_main=main_graph["edge_index"],
            a2ee2a_graph=a2ee2a_graph,
            a2a_graph=a2a_graph,
            id_swap=id_swap,
            trip_idx_e2e=trip_idx_e2e,
            trip_idx_a2e=trip_idx_a2e,
            trip_idx_e2a=trip_idx_e2a,
            quad_idx=quad_idx,
        )  # (nAtoms, emb_size_atom), (nEdges, emb_size_edge)

        x_E, x_F = self.out_blocks[i + 1](h, m, bases.output, idx_t)
        x_E, x_F = self._process_outblock_outputs(x_E, x_F)

        tassert(Float[torch.Tensor, "num_atoms emb_size_atom"], h)
        tassert(Float[torch.Tensor, "num_edges emb_size_edge"], m)
        tassert(Float[torch.Tensor, "num_atoms emb_size_atom"], x_E)
        if x_F is not None:
            tassert(Float[torch.Tensor, "num_edges emb_size_edge"], x_F)

        return h, m, x_E, x_F

    @override
    def forward(
        self,
        data: BaseData,
        *,
        h: torch.Tensor,
    ):
        import ll

        with ll.snoop():
            pos = data.pos
            # batch = data.batch
            # atomic_numbers = data.atomic_numbers.long()
            num_atoms = data.atomic_numbers.shape[0]

<<<<<<< HEAD
        (
            main_graph,
            a2a_graph,
            a2ee2a_graph,
            qint_graph,
            id_swap,
            trip_idx_e2e,
            trip_idx_a2e,
            trip_idx_e2a,
            quad_idx,
        ) = self.get_graphs_and_indices(data)
        ll.ActSave(
            {
                "pos": pos,
                "batch": data.batch,
                "natoms": data.natoms,
                "edge_index": main_graph["edge_index"],
            }
        )
        idx_s, idx_t = main_graph["edge_index"]

        bases: BasesOutput = self.bases(
            data,
            h=h,
            main_graph=main_graph,
            a2a_graph=a2a_graph,
            a2ee2a_graph=a2ee2a_graph,
            qint_graph=qint_graph,
            trip_idx_e2e=trip_idx_e2e,
            trip_idx_a2e=trip_idx_a2e,
            trip_idx_e2a=trip_idx_e2a,
            quad_idx=quad_idx,
            num_atoms=num_atoms,
        )
        m = bases.m

        # Embedding block
        # h = self.atom_emb(atomic_numbers)
        # (nAtoms, emb_size_atom)
        # m = self.edge_emb(h, bases.rbf_main, main_graph["edge_index"])
        # (nEdges_main, emb_size_edge)

        x_E, x_F = checkpoint(self.out_blocks[0], self.gradient_checkpointing)(
            h, m, bases.output, idx_t
        )
        x_E, x_F = self._process_outblock_outputs(x_E, x_F)
        # (nAtoms, emb_size_atom), (nEdges, emb_size_edge)
        xs_E: list[torch.Tensor] = [x_E]
        xs_F: list[torch.Tensor | None] = [x_F]
        ll.ActSave({"x_E_0": x_E, "x_F_0": x_F})

        if self.config.unique_basis_per_layer:
            raise NotImplementedError

        for i in range(self.num_blocks):
            fn = partial(self.block, i)
            if self.gradient_checkpointing:
                fn = checkpoint(fn, self.gradient_checkpointing)
            h, m, x_E, x_F = fn(
                data,
                idx_t,
                h,
                m,
                bases,
=======
            if self.regress_forces and not self.direct_forces:
                pos.requires_grad_(True)

            (
>>>>>>> 4a17b79e
                main_graph,
                a2a_graph,
                a2ee2a_graph,
                qint_graph,
                id_swap,
                trip_idx_e2e,
                trip_idx_a2e,
                trip_idx_e2a,
                quad_idx,
            ) = self.get_graphs_and_indices(data)
            idx_s, idx_t = main_graph["edge_index"]

            bases: BasesOutput = self.bases(
                data,
                h=h,
                main_graph=main_graph,
                a2a_graph=a2a_graph,
                a2ee2a_graph=a2ee2a_graph,
                qint_graph=qint_graph,
                trip_idx_e2e=trip_idx_e2e,
                trip_idx_a2e=trip_idx_a2e,
                trip_idx_e2a=trip_idx_e2a,
                quad_idx=quad_idx,
                num_atoms=num_atoms,
            )
<<<<<<< HEAD
            xs_E.append(x_E)
            xs_F.append(x_F)

            ll.ActSave({f"h_{i}": h, f"m_{i}": m, f"x_E_{i+1}": x_E, f"x_F_{i+1}": x_F})

        # Global output block for final predictions
        x_F = None
        if self.regress_forces:
            assert self.direct_forces, "Only direct forces are supported for now."
            assert all(
                x_F is not None for x_F in xs_F
            ), "Forces are not available for all blocks."
            x_F = self.out_mlp_F(torch.cat(cast(list[torch.Tensor], xs_F), dim=-1))

        x_E = None
        if self.regress_energy:
            x_E = self.out_mlp_E(torch.cat(xs_E, dim=-1))

        ll.ActSave({"x_E_final": x_E, "x_F_final": x_F})

        out: GOCBackboneOutput = {
            "energy": x_E,
            "forces": x_F,
            "V_st": main_graph["vector"],
            "D_st": main_graph["distance"],
            "idx_s": idx_s,
            "idx_t": idx_t,
        }
        return out
=======
            m = bases.m

            # Embedding block
            # h = self.atom_emb(atomic_numbers)
            # (nAtoms, emb_size_atom)
            # m = self.edge_emb(h, bases.rbf_main, main_graph["edge_index"])
            # (nEdges_main, emb_size_edge)

            x_E, x_F = checkpoint(self.out_blocks[0], self.gradient_checkpointing)(
                h, m, bases.output, idx_t
            )
            x_E, x_F = self._process_outblock_outputs(x_E, x_F)
            # (nAtoms, emb_size_atom), (nEdges, emb_size_edge)
            xs_E: list[torch.Tensor] = [x_E]
            xs_F: list[torch.Tensor | None] = [x_F]

            if self.config.unique_basis_per_layer:
                raise NotImplementedError

            for i in range(self.num_blocks):
                fn = partial(self.block, i)
                if self.gradient_checkpointing:
                    fn = checkpoint(fn, self.gradient_checkpointing)
                h, m, x_E, x_F = fn(
                    data,
                    idx_t,
                    h,
                    m,
                    bases,
                    main_graph,
                    a2a_graph,
                    a2ee2a_graph,
                    id_swap,
                    trip_idx_e2e,
                    trip_idx_a2e,
                    trip_idx_e2a,
                    quad_idx,
                )
                xs_E.append(x_E)
                xs_F.append(x_F)

            # Global output block for final predictions
            x_F = None
            if self.regress_forces:
                assert self.direct_forces, "Only direct forces are supported for now."
                assert all(
                    x_F is not None for x_F in xs_F
                ), "Forces are not available for all blocks."
                x_F = self.out_mlp_F(torch.cat(cast(list[torch.Tensor], xs_F), dim=-1))

            x_E = None
            if self.regress_energy:
                x_E = self.out_mlp_E(torch.cat(xs_E, dim=-1))

            out: GOCBackboneOutput = {
                "energy": x_E,
                "forces": x_F,
                "V_st": main_graph["vector"],
                "D_st": main_graph["distance"],
                "idx_s": idx_s,
                "idx_t": idx_t,
            }
            return out
>>>>>>> 4a17b79e
<|MERGE_RESOLUTION|>--- conflicted
+++ resolved
@@ -828,15 +828,14 @@
         *,
         h: torch.Tensor,
     ):
-        import ll
-
-        with ll.snoop():
-            pos = data.pos
-            # batch = data.batch
-            # atomic_numbers = data.atomic_numbers.long()
-            num_atoms = data.atomic_numbers.shape[0]
-
-<<<<<<< HEAD
+        pos = data.pos
+        # batch = data.batch
+        # atomic_numbers = data.atomic_numbers.long()
+        num_atoms = data.atomic_numbers.shape[0]
+
+        if self.regress_forces and not self.direct_forces:
+            pos.requires_grad_(True)
+
         (
             main_graph,
             a2a_graph,
@@ -901,42 +900,19 @@
                 h,
                 m,
                 bases,
-=======
-            if self.regress_forces and not self.direct_forces:
-                pos.requires_grad_(True)
-
-            (
->>>>>>> 4a17b79e
                 main_graph,
                 a2a_graph,
                 a2ee2a_graph,
-                qint_graph,
                 id_swap,
                 trip_idx_e2e,
                 trip_idx_a2e,
                 trip_idx_e2a,
                 quad_idx,
-            ) = self.get_graphs_and_indices(data)
-            idx_s, idx_t = main_graph["edge_index"]
-
-            bases: BasesOutput = self.bases(
-                data,
-                h=h,
-                main_graph=main_graph,
-                a2a_graph=a2a_graph,
-                a2ee2a_graph=a2ee2a_graph,
-                qint_graph=qint_graph,
-                trip_idx_e2e=trip_idx_e2e,
-                trip_idx_a2e=trip_idx_a2e,
-                trip_idx_e2a=trip_idx_e2a,
-                quad_idx=quad_idx,
-                num_atoms=num_atoms,
-            )
-<<<<<<< HEAD
+            )
             xs_E.append(x_E)
             xs_F.append(x_F)
 
-            ll.ActSave({f"h_{i}": h, f"m_{i}": m, f"x_E_{i+1}": x_E, f"x_F_{i+1}": x_F})
+        ll.ActSave({f"h_{i}": h, f"m_{i}": m, f"x_E_{i+1}": x_E, f"x_F_{i+1}": x_F})
 
         # Global output block for final predictions
         x_F = None
@@ -961,69 +937,4 @@
             "idx_s": idx_s,
             "idx_t": idx_t,
         }
-        return out
-=======
-            m = bases.m
-
-            # Embedding block
-            # h = self.atom_emb(atomic_numbers)
-            # (nAtoms, emb_size_atom)
-            # m = self.edge_emb(h, bases.rbf_main, main_graph["edge_index"])
-            # (nEdges_main, emb_size_edge)
-
-            x_E, x_F = checkpoint(self.out_blocks[0], self.gradient_checkpointing)(
-                h, m, bases.output, idx_t
-            )
-            x_E, x_F = self._process_outblock_outputs(x_E, x_F)
-            # (nAtoms, emb_size_atom), (nEdges, emb_size_edge)
-            xs_E: list[torch.Tensor] = [x_E]
-            xs_F: list[torch.Tensor | None] = [x_F]
-
-            if self.config.unique_basis_per_layer:
-                raise NotImplementedError
-
-            for i in range(self.num_blocks):
-                fn = partial(self.block, i)
-                if self.gradient_checkpointing:
-                    fn = checkpoint(fn, self.gradient_checkpointing)
-                h, m, x_E, x_F = fn(
-                    data,
-                    idx_t,
-                    h,
-                    m,
-                    bases,
-                    main_graph,
-                    a2a_graph,
-                    a2ee2a_graph,
-                    id_swap,
-                    trip_idx_e2e,
-                    trip_idx_a2e,
-                    trip_idx_e2a,
-                    quad_idx,
-                )
-                xs_E.append(x_E)
-                xs_F.append(x_F)
-
-            # Global output block for final predictions
-            x_F = None
-            if self.regress_forces:
-                assert self.direct_forces, "Only direct forces are supported for now."
-                assert all(
-                    x_F is not None for x_F in xs_F
-                ), "Forces are not available for all blocks."
-                x_F = self.out_mlp_F(torch.cat(cast(list[torch.Tensor], xs_F), dim=-1))
-
-            x_E = None
-            if self.regress_energy:
-                x_E = self.out_mlp_E(torch.cat(xs_E, dim=-1))
-
-            out: GOCBackboneOutput = {
-                "energy": x_E,
-                "forces": x_F,
-                "V_st": main_graph["vector"],
-                "D_st": main_graph["distance"],
-                "idx_s": idx_s,
-                "idx_t": idx_t,
-            }
-            return out
->>>>>>> 4a17b79e
+        return out